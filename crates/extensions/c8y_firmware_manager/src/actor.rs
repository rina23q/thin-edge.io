use crate::config::FirmwareManagerConfig;
use crate::error::FirmwareManagementError;
use crate::message::FirmwareOperationResponse;
use crate::operation::FirmwareOperationEntry;
use crate::operation::OperationKey;
use crate::worker::FirmwareManagerWorker;
use crate::worker::IdDownloadRequest;
use crate::worker::IdDownloadResult;
use crate::worker::OperationOutcome;
use async_trait::async_trait;
use c8y_api::smartrest::message::collect_smartrest_messages;
use c8y_api::smartrest::message::get_smartrest_template_id;
use c8y_api::smartrest::smartrest_deserializer::SmartRestFirmwareRequest;
use c8y_api::smartrest::smartrest_deserializer::SmartRestRequestGeneric;
use c8y_http_proxy::credentials::JwtRetriever;
use log::error;
use log::info;
use log::warn;
use nanoid::nanoid;
use std::collections::HashMap;
use std::fs;
use tedge_actors::fan_in_message_type;
use tedge_actors::Actor;
use tedge_actors::ClientMessageBox;
use tedge_actors::DynSender;
use tedge_actors::LoggingReceiver;
use tedge_actors::MessageReceiver;
use tedge_actors::RuntimeError;
use tedge_actors::Sender;
use tedge_api::topic::get_child_id_from_child_topic;
use tedge_mqtt_ext::MqttMessage;

fan_in_message_type!(FirmwareInput[MqttMessage, OperationOutcome] : Debug);

pub struct FirmwareManagerActor {
    input_receiver: LoggingReceiver<FirmwareInput>,
    worker: FirmwareManagerWorker,
    active_child_ops: HashMap<OperationKey, DynSender<FirmwareOperationResponse>>,
}

#[async_trait]
impl Actor for FirmwareManagerActor {
    fn name(&self) -> &str {
        "FirmwareManager"
    }

    // This actor handles 2 kinds of messages from its peer actors:
    //
    // 1. MQTT messages from the MqttActor for firmware update requests from the cloud and firmware update responses from the child devices
    // 2. RequestOutcome sent back by the background workers once the firmware request has been fully processed or failed
    async fn run(mut self) -> Result<(), RuntimeError> {
        self.resend_operations_to_child_device().await?;
        // TODO: We need a dedicated actor to publish 500 later.
        self.worker.get_pending_operations_from_cloud().await?;

        info!("Ready to serve firmware requests.");
        while let Some(event) = self.input_receiver.recv().await {
            match event {
                FirmwareInput::MqttMessage(message) => {
                    self.process_mqtt_message(message).await?;
                }
                FirmwareInput::OperationOutcome(outcome) => {
                    if let Err(err) = outcome.result {
                        self.fail_operation_in_cloud(
                            &outcome.operation.child_id,
                            Some(&outcome.operation.operation_id),
                            &err.to_string(),
                        )
                        .await?;
                    } else {
                        self.worker
                            .publish_c8y_successful_message(&outcome.operation.child_id)
                            .await?;
                    }
                    self.remove_entry_from_active_operations(&outcome.operation);
                }
            }
        }
        Ok(())
    }
}

impl FirmwareManagerActor {
    pub(crate) fn new(
        config: FirmwareManagerConfig,
        input_receiver: LoggingReceiver<FirmwareInput>,
        mqtt_publisher: DynSender<MqttMessage>,
        jwt_retriever: JwtRetriever,
        download_sender: ClientMessageBox<IdDownloadRequest, IdDownloadResult>,
        progress_sender: DynSender<OperationOutcome>,
    ) -> Self {
        Self {
            input_receiver,
            worker: FirmwareManagerWorker::new(
                config,
                mqtt_publisher,
                jwt_retriever,
                download_sender,
                progress_sender,
            ),
            active_child_ops: HashMap::new(),
        }
    }

    // Based on the topic name, process either a new firmware update operation from the cloud or a response from child device.
    pub async fn process_mqtt_message(
        &mut self,
        message: MqttMessage,
    ) -> Result<(), FirmwareManagementError> {
        if self.worker.config.c8y_request_topics.accept(&message) {
            // New firmware operation from c8y
            self.handle_firmware_update_smartrest_request(message)
                .await?;
        } else if self
            .worker
            .config
            .firmware_update_response_topics
            .accept(&message)
        {
            // Response from child device
            self.handle_child_device_firmware_operation_response(message.clone())
                .await?;
        } else {
            error!(
                "Received unexpected message on topic: {}",
                message.topic.name
            );
        }
        Ok(())
    }

    // This is the start point function when receiving a new c8y_Firmware operation from c8y.
    pub async fn handle_firmware_update_smartrest_request(
        &mut self,
        message: MqttMessage,
    ) -> Result<(), FirmwareManagementError> {
        for smartrest_message in collect_smartrest_messages(message.payload_str()?) {
            let result = match get_smartrest_template_id(&smartrest_message).as_str() {
                "515" => match SmartRestFirmwareRequest::from_smartrest(&smartrest_message) {
                    Ok(firmware_request) => {
                        // Addressing a new firmware operation to further step.
                        self.handle_firmware_download_request(firmware_request)
                            .await
                    }
                    Err(_) => {
                        error!("Incorrect c8y_Firmware SmartREST payload: {smartrest_message}");
                        Ok(())
                    }
                },
                _ => {
                    // Ignore operation messages not meant for this plugin
                    Ok(())
                }
            };

            if let Err(err) = result {
                error!("Handling of operation: '{smartrest_message}' failed with {err}");
            }
        }
        Ok(())
    }

    // Validates the received SmartREST request and processes it further if it's meant for a child device
    async fn handle_firmware_download_request(
        &mut self,
        smartrest_request: SmartRestFirmwareRequest,
    ) -> Result<(), FirmwareManagementError> {
        info!("Handling c8y_Firmware operation: {smartrest_request}");

        if smartrest_request.device == self.worker.config.tedge_device_id {
            warn!("c8y-firmware-plugin does not support firmware operation for the main tedge device. \
            Please define a custom operation handler for the c8y_Firmware operation.");
            return Ok(());
        }

        let child_id = smartrest_request.device.clone();

        if let Err(err) = self
            .validate_same_request_in_progress(smartrest_request.clone())
            .await
        {
            return match err {
                FirmwareManagementError::RequestAlreadyAddressed => {
                    warn!("Skip the received c8y_Firmware operation as the same operation is already in progress.");
                    Ok(())
                }
                _ => {
                    self.fail_operation_in_cloud(&child_id, None, &err.to_string())
                        .await?;
                    Err(err)
                }
            };
        }

        // Addressing the new firmware operation to further step.
        let operation_id = nanoid!();
        let operation_key = OperationKey::new(&child_id, &operation_id);

        let worker = self.worker.clone();
        let worker_sender = worker.spawn(operation_key.clone(), smartrest_request);
        self.active_child_ops.insert(operation_key, worker_sender);

        Ok(())
    }

    // This is the start point function when receiving a firmware response from child device.
    async fn handle_child_device_firmware_operation_response(
        &mut self,
        message: MqttMessage,
    ) -> Result<(), FirmwareManagementError> {
        let topic_name = &message.topic.name;
        let child_id = get_child_id_from_child_topic(topic_name).ok_or(
            FirmwareManagementError::InvalidTopicFromChildOperation {
                topic: topic_name.to_string(),
            },
        )?;

        match FirmwareOperationResponse::try_from(&message) {
            Ok(response) => {
                if let Err(err) =
                    // Address the received response depending on the payload.
                    self
                        .handle_child_device_firmware_update_response(response.clone())
                        .await
                {
                    self.fail_operation_in_cloud(
                        &child_id,
                        Some(response.get_payload().operation_id.as_str()),
                        &err.to_string(),
                    )
                    .await?;
                }
            }
            Err(err) => {
                // Ignore bad responses. Eventually, timeout will fail an operation.
                error!("Received a firmware update response with invalid payload for child {child_id}. Error: {err}");
            }
        }
        Ok(())
    }

    async fn handle_child_device_firmware_update_response(
        &mut self,
        response: FirmwareOperationResponse,
    ) -> Result<(), FirmwareManagementError> {
        let child_device_payload = response.get_payload();
        let child_id = response.get_child_id();
        let operation_id = child_device_payload.operation_id.as_str();
        let operation_key = OperationKey::new(&child_id, operation_id);

        match self.active_child_ops.get_mut(&operation_key) {
            None => {
                info!("Received a response from {child_id} for unknown request {operation_id}");
                return Ok(());
            }
            Some(worker) => {
                // forward the response to the worker
                worker.send(response).await?;
            }
        }

        Ok(())
    }

    // This function can be removed once we start using operation ID from c8y.
    async fn validate_same_request_in_progress(
        &mut self,
        smartrest_request: SmartRestFirmwareRequest,
    ) -> Result<(), FirmwareManagementError> {
        let firmware_dir_path = self.worker.config.validate_and_get_firmware_dir_path()?;

        for entry in fs::read_dir(firmware_dir_path.clone())? {
            match entry {
                Ok(file_path) => match FirmwareOperationEntry::read_from_file(&file_path.path()) {
                    Ok(recorded_entry) => {
                        if recorded_entry.child_id == smartrest_request.device
                            && recorded_entry.name == smartrest_request.name
                            && recorded_entry.version == smartrest_request.version
                            && recorded_entry.server_url == smartrest_request.url
                        {
                            info!("The same operation as the received c8y_Firmware operation is already in progress.");

                            // Resend a firmware request with incremented attempt.
                            let new_operation_entry = recorded_entry.increment_attempt();
                            new_operation_entry.overwrite_file(&firmware_dir_path)?;
                            self.worker
                                .publish_firmware_update_request(new_operation_entry)
                                .await?;

                            return Err(FirmwareManagementError::RequestAlreadyAddressed);
                        }
                    }
                    Err(err) => {
                        warn!("Error: {err} while reading the contents of persistent store directory {}",
                            firmware_dir_path.as_str());
                        continue;
                    }
                },
                Err(err) => {
                    warn!(
                        "Error: {err} while reading the contents of persistent store directory {}",
                        firmware_dir_path.as_str()
                    );
                    continue;
                }
            }
        }
        Ok(())
    }

    async fn fail_operation_in_cloud(
        &mut self,
        child_id: &str,
        op_id: Option<&str>,
        failure_reason: &str,
    ) -> Result<(), FirmwareManagementError> {
        error!("{}", failure_reason);
        if let Some(operation_id) = op_id {
            self.worker.remove_status_file(operation_id)?;
            self.worker
                .publish_c8y_failed_message(child_id, failure_reason)
                .await?;
        };

        Ok(())
    }

    async fn resend_operations_to_child_device(&mut self) -> Result<(), FirmwareManagementError> {
        let firmware_dir_path = self.worker.config.data_dir.firmware_dir().clone();
        if !firmware_dir_path.is_dir() {
            // Do nothing if the persistent store directory does not exist yet.
            return Ok(());
        }

        for entry in fs::read_dir(&firmware_dir_path)? {
            let file_path = entry?.path();
            if file_path.is_file() {
                let operation_entry =
                    FirmwareOperationEntry::read_from_file(&file_path)?.increment_attempt();

                operation_entry.overwrite_file(&firmware_dir_path)?;
                self.worker
                    .publish_firmware_update_request(operation_entry)
                    .await?;
            }
        }
        Ok(())
    }

<<<<<<< HEAD
    fn remove_status_file(&mut self, operation_id: &str) -> Result<(), FirmwareManagementError> {
        let status_file_path = self
            .config
            .validate_and_get_firmware_dir_path()?
            .join(operation_id);
        if status_file_path.exists() {
            fs::remove_file(status_file_path)?;
        }
        Ok(())
    }

    async fn publish_firmware_update_request(
        &mut self,
        operation_entry: FirmwareOperationEntry,
    ) -> Result<(), FirmwareManagementError> {
        let mqtt_message: MqttMessage =
            FirmwareOperationRequest::from(operation_entry.clone()).try_into()?;
        self.message_box.mqtt_publisher.send(mqtt_message).await?;
        info!(
            "Firmware update request is sent. operation_id={}, child={}",
            operation_entry.operation_id, operation_entry.child_id
        );
        Ok(())
    }

    async fn publish_c8y_executing_message(
        &mut self,
        child_id: &str,
    ) -> Result<(), FirmwareManagementError> {
        let c8y_child_topic = Topic::new_unchecked(
            &C8yTopic::ChildSmartRestResponse(child_id.to_string())
                .with_prefix(&self.config.c8y_prefix),
        );
        let executing_msg = MqttMessage::new(
            &c8y_child_topic,
            DownloadFirmwareStatusMessage::status_executing(),
        );
        self.message_box.mqtt_publisher.send(executing_msg).await?;
        Ok(())
    }

    async fn publish_c8y_successful_message(
        &mut self,
        child_id: &str,
    ) -> Result<(), FirmwareManagementError> {
        let c8y_child_topic = Topic::new_unchecked(
            &C8yTopic::ChildSmartRestResponse(child_id.to_string())
                .with_prefix(&self.config.c8y_prefix),
        );
        let successful_msg = MqttMessage::new(
            &c8y_child_topic,
            DownloadFirmwareStatusMessage::status_successful(None),
        );
        self.message_box.mqtt_publisher.send(successful_msg).await?;
        Ok(())
    }

    async fn publish_c8y_failed_message(
        &mut self,
        child_id: &str,
        failure_reason: &str,
    ) -> Result<(), FirmwareManagementError> {
        let c8y_child_topic = Topic::new_unchecked(
            &C8yTopic::ChildSmartRestResponse(child_id.to_string())
                .with_prefix(&self.config.c8y_prefix),
        );
        let failed_msg = MqttMessage::new(
            &c8y_child_topic,
            DownloadFirmwareStatusMessage::status_failed(failure_reason),
        );
        self.message_box.mqtt_publisher.send(failed_msg).await?;
        Ok(())
    }

    async fn publish_c8y_installed_firmware_message(
        &mut self,
        operation_entry: &FirmwareOperationEntry,
    ) -> Result<(), FirmwareManagementError> {
        let c8y_child_topic = Topic::new_unchecked(
            &C8yTopic::ChildSmartRestResponse(operation_entry.child_id.clone())
                .with_prefix(&self.config.c8y_prefix),
        );
        let installed_firmware_payload = format!(
            "115,{},{},{}",
            operation_entry.name, operation_entry.version, operation_entry.server_url
        );
        let installed_firmware_message =
            MqttMessage::new(&c8y_child_topic, installed_firmware_payload);
        self.message_box
            .mqtt_publisher
            .send(installed_firmware_message)
            .await?;
        Ok(())
    }

    fn remove_entry_from_active_operations(
        &mut self,
        operation_key: &OperationKey,
    ) -> ActiveOperationState {
        if let Some(operation_state) = self.active_child_ops.remove(operation_key) {
            operation_state
        } else {
            ActiveOperationState::Pending
        }
    }

    // The symlink path should be <tedge-data-dir>/file-transfer/<child-id>/firmware_update/<file_cache_key>
    fn create_file_transfer_symlink(
        &self,
        child_id: &str,
        file_cache_key: &str,
        original_file_path: impl AsRef<Path>,
    ) -> Result<Utf8PathBuf, FirmwareManagementError> {
        let file_transfer_dir_path = self.config.validate_and_get_file_transfer_dir_path()?;

        let symlink_dir_path = file_transfer_dir_path
            .join(child_id)
            .join("firmware_update");
        let symlink_path = symlink_dir_path.join(file_cache_key);

        if !symlink_path.is_symlink() {
            fs::create_dir_all(symlink_dir_path)?;
            unix_fs::symlink(original_file_path, &symlink_path)?;
        }
        Ok(symlink_path)
    }

    // Candidate to be removed since another actor should be in charge of this.
    async fn get_pending_operations_from_cloud(&mut self) -> Result<(), FirmwareManagementError> {
        let message = MqttMessage::new(
            &C8yTopic::SmartRestResponse.to_topic(&self.config.c8y_prefix)?,
            "500",
        );
        self.message_box.mqtt_publisher.send(message).await?;
        Ok(())
    }
}

pub struct FirmwareManagerMessageBox {
    input_receiver: LoggingReceiver<FirmwareInput>,
    mqtt_publisher: DynSender<MqttMessage>,
    jwt_retriever: JwtRetriever,
    timer_sender: DynSender<SetTimeout<OperationKey>>,
    download_sender: DynSender<IdDownloadRequest>,
}

impl FirmwareManagerMessageBox {
    pub fn new(
        input_receiver: LoggingReceiver<FirmwareInput>,
        mqtt_publisher: DynSender<MqttMessage>,
        jwt_retriever: JwtRetriever,
        timer_sender: DynSender<SetTimeout<OperationKey>>,
        download_sender: DynSender<IdDownloadRequest>,
    ) -> Self {
        Self {
            input_receiver,
            mqtt_publisher,
            jwt_retriever,
            timer_sender,
            download_sender,
        }
    }
}

#[async_trait]
impl MessageReceiver<FirmwareInput> for FirmwareManagerMessageBox {
    async fn try_recv(&mut self) -> Result<Option<FirmwareInput>, RuntimeRequest> {
        self.input_receiver.try_recv().await
    }

    async fn recv_message(&mut self) -> Option<WrappedInput<FirmwareInput>> {
        self.input_receiver.recv_message().await
    }

    async fn recv(&mut self) -> Option<FirmwareInput> {
        self.input_receiver.recv().await
    }

    async fn recv_signal(&mut self) -> Option<RuntimeRequest> {
        self.input_receiver.recv_signal().await
=======
    fn remove_entry_from_active_operations(&mut self, operation_key: &OperationKey) {
        self.active_child_ops.remove(operation_key);
>>>>>>> bcb637bf
    }
}<|MERGE_RESOLUTION|>--- conflicted
+++ resolved
@@ -347,190 +347,7 @@
         Ok(())
     }
 
-<<<<<<< HEAD
-    fn remove_status_file(&mut self, operation_id: &str) -> Result<(), FirmwareManagementError> {
-        let status_file_path = self
-            .config
-            .validate_and_get_firmware_dir_path()?
-            .join(operation_id);
-        if status_file_path.exists() {
-            fs::remove_file(status_file_path)?;
-        }
-        Ok(())
-    }
-
-    async fn publish_firmware_update_request(
-        &mut self,
-        operation_entry: FirmwareOperationEntry,
-    ) -> Result<(), FirmwareManagementError> {
-        let mqtt_message: MqttMessage =
-            FirmwareOperationRequest::from(operation_entry.clone()).try_into()?;
-        self.message_box.mqtt_publisher.send(mqtt_message).await?;
-        info!(
-            "Firmware update request is sent. operation_id={}, child={}",
-            operation_entry.operation_id, operation_entry.child_id
-        );
-        Ok(())
-    }
-
-    async fn publish_c8y_executing_message(
-        &mut self,
-        child_id: &str,
-    ) -> Result<(), FirmwareManagementError> {
-        let c8y_child_topic = Topic::new_unchecked(
-            &C8yTopic::ChildSmartRestResponse(child_id.to_string())
-                .with_prefix(&self.config.c8y_prefix),
-        );
-        let executing_msg = MqttMessage::new(
-            &c8y_child_topic,
-            DownloadFirmwareStatusMessage::status_executing(),
-        );
-        self.message_box.mqtt_publisher.send(executing_msg).await?;
-        Ok(())
-    }
-
-    async fn publish_c8y_successful_message(
-        &mut self,
-        child_id: &str,
-    ) -> Result<(), FirmwareManagementError> {
-        let c8y_child_topic = Topic::new_unchecked(
-            &C8yTopic::ChildSmartRestResponse(child_id.to_string())
-                .with_prefix(&self.config.c8y_prefix),
-        );
-        let successful_msg = MqttMessage::new(
-            &c8y_child_topic,
-            DownloadFirmwareStatusMessage::status_successful(None),
-        );
-        self.message_box.mqtt_publisher.send(successful_msg).await?;
-        Ok(())
-    }
-
-    async fn publish_c8y_failed_message(
-        &mut self,
-        child_id: &str,
-        failure_reason: &str,
-    ) -> Result<(), FirmwareManagementError> {
-        let c8y_child_topic = Topic::new_unchecked(
-            &C8yTopic::ChildSmartRestResponse(child_id.to_string())
-                .with_prefix(&self.config.c8y_prefix),
-        );
-        let failed_msg = MqttMessage::new(
-            &c8y_child_topic,
-            DownloadFirmwareStatusMessage::status_failed(failure_reason),
-        );
-        self.message_box.mqtt_publisher.send(failed_msg).await?;
-        Ok(())
-    }
-
-    async fn publish_c8y_installed_firmware_message(
-        &mut self,
-        operation_entry: &FirmwareOperationEntry,
-    ) -> Result<(), FirmwareManagementError> {
-        let c8y_child_topic = Topic::new_unchecked(
-            &C8yTopic::ChildSmartRestResponse(operation_entry.child_id.clone())
-                .with_prefix(&self.config.c8y_prefix),
-        );
-        let installed_firmware_payload = format!(
-            "115,{},{},{}",
-            operation_entry.name, operation_entry.version, operation_entry.server_url
-        );
-        let installed_firmware_message =
-            MqttMessage::new(&c8y_child_topic, installed_firmware_payload);
-        self.message_box
-            .mqtt_publisher
-            .send(installed_firmware_message)
-            .await?;
-        Ok(())
-    }
-
-    fn remove_entry_from_active_operations(
-        &mut self,
-        operation_key: &OperationKey,
-    ) -> ActiveOperationState {
-        if let Some(operation_state) = self.active_child_ops.remove(operation_key) {
-            operation_state
-        } else {
-            ActiveOperationState::Pending
-        }
-    }
-
-    // The symlink path should be <tedge-data-dir>/file-transfer/<child-id>/firmware_update/<file_cache_key>
-    fn create_file_transfer_symlink(
-        &self,
-        child_id: &str,
-        file_cache_key: &str,
-        original_file_path: impl AsRef<Path>,
-    ) -> Result<Utf8PathBuf, FirmwareManagementError> {
-        let file_transfer_dir_path = self.config.validate_and_get_file_transfer_dir_path()?;
-
-        let symlink_dir_path = file_transfer_dir_path
-            .join(child_id)
-            .join("firmware_update");
-        let symlink_path = symlink_dir_path.join(file_cache_key);
-
-        if !symlink_path.is_symlink() {
-            fs::create_dir_all(symlink_dir_path)?;
-            unix_fs::symlink(original_file_path, &symlink_path)?;
-        }
-        Ok(symlink_path)
-    }
-
-    // Candidate to be removed since another actor should be in charge of this.
-    async fn get_pending_operations_from_cloud(&mut self) -> Result<(), FirmwareManagementError> {
-        let message = MqttMessage::new(
-            &C8yTopic::SmartRestResponse.to_topic(&self.config.c8y_prefix)?,
-            "500",
-        );
-        self.message_box.mqtt_publisher.send(message).await?;
-        Ok(())
-    }
-}
-
-pub struct FirmwareManagerMessageBox {
-    input_receiver: LoggingReceiver<FirmwareInput>,
-    mqtt_publisher: DynSender<MqttMessage>,
-    jwt_retriever: JwtRetriever,
-    timer_sender: DynSender<SetTimeout<OperationKey>>,
-    download_sender: DynSender<IdDownloadRequest>,
-}
-
-impl FirmwareManagerMessageBox {
-    pub fn new(
-        input_receiver: LoggingReceiver<FirmwareInput>,
-        mqtt_publisher: DynSender<MqttMessage>,
-        jwt_retriever: JwtRetriever,
-        timer_sender: DynSender<SetTimeout<OperationKey>>,
-        download_sender: DynSender<IdDownloadRequest>,
-    ) -> Self {
-        Self {
-            input_receiver,
-            mqtt_publisher,
-            jwt_retriever,
-            timer_sender,
-            download_sender,
-        }
-    }
-}
-
-#[async_trait]
-impl MessageReceiver<FirmwareInput> for FirmwareManagerMessageBox {
-    async fn try_recv(&mut self) -> Result<Option<FirmwareInput>, RuntimeRequest> {
-        self.input_receiver.try_recv().await
-    }
-
-    async fn recv_message(&mut self) -> Option<WrappedInput<FirmwareInput>> {
-        self.input_receiver.recv_message().await
-    }
-
-    async fn recv(&mut self) -> Option<FirmwareInput> {
-        self.input_receiver.recv().await
-    }
-
-    async fn recv_signal(&mut self) -> Option<RuntimeRequest> {
-        self.input_receiver.recv_signal().await
-=======
     fn remove_entry_from_active_operations(&mut self, operation_key: &OperationKey) {
         self.active_child_ops.remove(operation_key);
->>>>>>> bcb637bf
     }
 }