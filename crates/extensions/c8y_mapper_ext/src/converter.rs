--- conflicted
+++ resolved
@@ -137,7 +137,7 @@
         &self,
         messages_or_err: Result<Vec<MqttMessage>, ConversionError>,
     ) -> Vec<MqttMessage> {
-        messages_or_err.unwrap_or_else(|error| vec![self.new_error_message(dbg!(error))])
+        messages_or_err.unwrap_or_else(|error| vec![self.new_error_message(error)])
     }
 
     pub fn wrap_error(&self, message_or_err: Result<MqttMessage, ConversionError>) -> MqttMessage {
@@ -359,26 +359,6 @@
                 let ancestors_external_ids =
                     self.entity_store.ancestors_external_ids(entity_topic_id)?;
 
-<<<<<<< HEAD
-                if entity_topic_id.is_bridge_health_topic() {
-                    Ok(vec![])
-                } else {
-                    let service_creation_message = service_creation_message(
-                        external_id.as_ref(),
-                        display_name.unwrap_or_else(|| {
-                            entity_topic_id
-                                .default_service_name()
-                                .unwrap_or(external_id.as_ref())
-                        }),
-                        display_type.unwrap_or(&self.service_type),
-                        "up",
-                        &ancestors_external_ids,
-                        &self.config.c8y_prefix,
-                    )
-                    .context("Could not create service creation message")?;
-                    Ok(vec![service_creation_message])
-                }
-=======
                 let service_creation_message = service_creation_message(
                     external_id.as_ref(),
                     display_name.unwrap_or_else(|| {
@@ -393,7 +373,6 @@
                 )
                 .context("Could not create service creation message")?;
                 Ok(vec![service_creation_message])
->>>>>>> 7a18df8c
             }
         }
     }
